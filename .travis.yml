language: go

go:
  - 1.14.x
<<<<<<< HEAD

env:
  global:
    - GOTFLAGS="-race"
  matrix:
    - BUILD_DEPTYPE=gomod


# disable travis install
=======
    
>>>>>>> 6bc53512
install:
- go get honnef.co/go/tools/cmd/staticcheck
- go get -u go.bobheadxi.dev/gobenchdata
- go get -u go.bobheadxi.dev/gobenchdata/x/gobenchdata-web
- go mod download

before_script:
- go vet ./...
- go build ./...
- go test -run xxxx ./...

script:
- make verifiers
- go test -race -short -coverprofile=coverage.txt ./...

after_success:
- bash <(curl -s https://codecov.io/bash)

cache:
  directories:
    - $GOPATH/pkg/mod
    - $HOME/.cache/go-build<|MERGE_RESOLUTION|>--- conflicted
+++ resolved
@@ -2,19 +2,7 @@
 
 go:
   - 1.14.x
-<<<<<<< HEAD
 
-env:
-  global:
-    - GOTFLAGS="-race"
-  matrix:
-    - BUILD_DEPTYPE=gomod
-
-
-# disable travis install
-=======
-    
->>>>>>> 6bc53512
 install:
 - go get honnef.co/go/tools/cmd/staticcheck
 - go get -u go.bobheadxi.dev/gobenchdata
