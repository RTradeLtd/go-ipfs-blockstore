// Package blockstore implements a thin wrapper over a datastore, giving a
// clean interface for Getting and Putting block objects.
package blockstore

import (
	"context"
	"errors"
	"sync"
	"sync/atomic"

	blocks "github.com/ipfs/go-block-format"
	cid "github.com/ipfs/go-cid"
	ds "github.com/ipfs/go-datastore"
	dsns "github.com/ipfs/go-datastore/namespace"
	dsq "github.com/ipfs/go-datastore/query"
	dshelp "github.com/ipfs/go-ipfs-ds-help"
<<<<<<< HEAD
	"go.uber.org/zap"
=======
	logging "github.com/ipfs/go-log"
	uatomic "go.uber.org/atomic"
>>>>>>> ecd340ff
)

// BlockPrefix namespaces blockstore datastores
var BlockPrefix = ds.NewKey("blocks")

// ErrHashMismatch is an error returned when the hash of a block
// is different than expected.
var ErrHashMismatch = errors.New("block in storage has different hash than requested")

// ErrNotFound is an error returned when a block is not found.
var ErrNotFound = errors.New("blockstore: block not found")

// Blockstore wraps a Datastore block-centered methods and provides a layer
// of abstraction which allows to add different caching strategies.
type Blockstore interface {
	DeleteBlock(cid.Cid) error
	Has(cid.Cid) (bool, error)
	Get(cid.Cid) (blocks.Block, error)

	// GetSize returns the CIDs mapped BlockSize
	GetSize(cid.Cid) (int, error)

	// Put puts a given block to the underlying datastore
	Put(blocks.Block) error

	// PutMany puts a slice of blocks at the same time using batching
	// capabilities of the underlying datastore whenever possible.
	PutMany([]blocks.Block) error

	// AllKeysChan returns a channel from which
	// the CIDs in the Blockstore can be read. It should respect
	// the given context, closing the channel if it becomes Done.
	AllKeysChan(ctx context.Context) (<-chan cid.Cid, error)

	// HashOnRead specifies if every read block should be
	// rehashed to make sure it matches its CID.
	HashOnRead(enabled bool)
}

// GCLocker abstract functionality to lock a blockstore when performing
// garbage-collection operations.
type GCLocker interface {
	// GCLock locks the blockstore for garbage collection. No operations
	// that expect to finish with a pin should ocurr simultaneously.
	// Reading during GC is safe, and requires no lock.
	GCLock() Unlocker

	// PinLock locks the blockstore for sequences of puts expected to finish
	// with a pin (before GC). Multiple put->pin sequences can write through
	// at the same time, but no GC should happen simulatenously.
	// Reading during Pinning is safe, and requires no lock.
	PinLock() Unlocker

	// GcRequested returns true if GCLock has been called and is waiting to
	// take the lock
	GCRequested() bool
}

// GCBlockstore is a blockstore that can safely run garbage-collection
// operations.
type GCBlockstore interface {
	Blockstore
	GCLocker
}

// NewGCBlockstore returns a default implementation of GCBlockstore
// using the given Blockstore and GCLocker.
func NewGCBlockstore(bs Blockstore, gcl GCLocker) GCBlockstore {
	return gcBlockstore{bs, gcl}
}

type gcBlockstore struct {
	Blockstore
	GCLocker
}

// NewBlockstore returns a default Blockstore implementation
// using the provided datastore.Batching backend.
func NewBlockstore(logger *zap.Logger, d ds.Batching) Blockstore {
	var dsb ds.Batching
	dd := dsns.Wrap(d, BlockPrefix)
	dsb = dd
	return &blockstore{
		datastore: dsb,
<<<<<<< HEAD
		logger:    logger.Named("blockstore"),
=======
		rehash:    uatomic.NewBool(false),
>>>>>>> ecd340ff
	}
}

type blockstore struct {
	datastore ds.Batching
<<<<<<< HEAD

	rehash bool

	logger *zap.Logger
=======
	rehash    *uatomic.Bool
>>>>>>> ecd340ff
}

func (bs *blockstore) HashOnRead(enabled bool) {
	bs.rehash.Store(enabled)
}

func (bs *blockstore) Get(k cid.Cid) (blocks.Block, error) {
	if !k.Defined() {
		bs.logger.Error("undefined cid in blockstore")
		return nil, ErrNotFound
	}
	bdata, err := bs.datastore.Get(dshelp.MultihashToDsKey(k.Hash()))
	if err == ds.ErrNotFound {
		return nil, ErrNotFound
	}
	if err != nil {
		return nil, err
	}
	if bs.rehash.Load() {
		rbcid, err := k.Prefix().Sum(bdata)
		if err != nil {
			return nil, err
		}

		if !rbcid.Equals(k) {
			return nil, ErrHashMismatch
		}

		return blocks.NewBlockWithCid(bdata, rbcid)
	}
	return blocks.NewBlockWithCid(bdata, k)
}

func (bs *blockstore) Put(block blocks.Block) error {
	k := dshelp.MultihashToDsKey(block.Cid().Hash())

	// Has is cheaper than Put, so see if we already have it
	exists, err := bs.datastore.Has(k)
	if err == nil && exists {
		return nil // already stored.
	}
	return bs.datastore.Put(k, block.RawData())
}

func (bs *blockstore) PutMany(blocks []blocks.Block) error {
	t, err := bs.datastore.Batch()
	if err != nil {
		return err
	}
	for _, b := range blocks {
		k := dshelp.MultihashToDsKey(b.Cid().Hash())
		exists, err := bs.datastore.Has(k)
		if err == nil && exists {
			continue
		}

		err = t.Put(k, b.RawData())
		if err != nil {
			return err
		}
	}
	return t.Commit()
}

func (bs *blockstore) Has(k cid.Cid) (bool, error) {
	return bs.datastore.Has(dshelp.MultihashToDsKey(k.Hash()))
}

func (bs *blockstore) GetSize(k cid.Cid) (int, error) {
	size, err := bs.datastore.GetSize(dshelp.MultihashToDsKey(k.Hash()))
	if err == ds.ErrNotFound {
		return -1, ErrNotFound
	}
	return size, err
}

func (bs *blockstore) DeleteBlock(k cid.Cid) error {
	return bs.datastore.Delete(dshelp.MultihashToDsKey(k.Hash()))
}

// AllKeysChan runs a query for keys from the blockstore.
// this is very simplistic, in the future, take dsq.Query as a param?
//
// AllKeysChan respects context.
func (bs *blockstore) AllKeysChan(ctx context.Context) (<-chan cid.Cid, error) {

	// KeysOnly, because that would be _a lot_ of data.
	q := dsq.Query{KeysOnly: true}
	res, err := bs.datastore.Query(q)
	if err != nil {
		return nil, err
	}

	output := make(chan cid.Cid, dsq.KeysOnlyBufSize)
	go func() {
		defer func() {
			res.Close() // ensure exit (signals early exit, too)
			close(output)
		}()

		for {
			e, ok := res.NextSync()
			if !ok {
				return
			}
			if e.Error != nil {
				bs.logger.Error("AllKeysChan received error", zap.Error(err))
				return
			}

			// need to convert to key.Key using key.KeyFromDsKey.
			bk, err := dshelp.BinaryFromDsKey(ds.RawKey(e.Key))
			if err != nil {
				bs.logger.Warn("error parsing key from binary", zap.Error(err))
				continue
			}
			//k := cid.NewCidV1(cid.Raw, bk)
			k, err := cid.Cast(bk)
			if err != nil {
				bs.logger.Warn("failed to cast cid", zap.Error(err))
			}
			select {
			case <-ctx.Done():
				return
			case output <- k:
			}
		}
	}()

	return output, nil
}

// NewGCLocker returns a default implementation of
// GCLocker using standard [RW] mutexes.
func NewGCLocker() GCLocker {
	return &gclocker{}
}

type gclocker struct {
	lk    sync.RWMutex
	gcreq int32
}

// Unlocker represents an object which can Unlock
// something.
type Unlocker interface {
	Unlock()
}

type unlocker struct {
	unlock func()
}

func (u *unlocker) Unlock() {
	u.unlock()
	u.unlock = nil // ensure its not called twice
}

func (bs *gclocker) GCLock() Unlocker {
	atomic.AddInt32(&bs.gcreq, 1)
	bs.lk.Lock()
	atomic.AddInt32(&bs.gcreq, -1)
	return &unlocker{bs.lk.Unlock}
}

func (bs *gclocker) PinLock() Unlocker {
	bs.lk.RLock()
	return &unlocker{bs.lk.RUnlock}
}

func (bs *gclocker) GCRequested() bool {
	return atomic.LoadInt32(&bs.gcreq) > 0
}<|MERGE_RESOLUTION|>--- conflicted
+++ resolved
@@ -14,12 +14,8 @@
 	dsns "github.com/ipfs/go-datastore/namespace"
 	dsq "github.com/ipfs/go-datastore/query"
 	dshelp "github.com/ipfs/go-ipfs-ds-help"
-<<<<<<< HEAD
 	"go.uber.org/zap"
-=======
-	logging "github.com/ipfs/go-log"
 	uatomic "go.uber.org/atomic"
->>>>>>> ecd340ff
 )
 
 // BlockPrefix namespaces blockstore datastores
@@ -104,24 +100,15 @@
 	dsb = dd
 	return &blockstore{
 		datastore: dsb,
-<<<<<<< HEAD
 		logger:    logger.Named("blockstore"),
-=======
 		rehash:    uatomic.NewBool(false),
->>>>>>> ecd340ff
 	}
 }
 
 type blockstore struct {
 	datastore ds.Batching
-<<<<<<< HEAD
-
-	rehash bool
-
 	logger *zap.Logger
-=======
 	rehash    *uatomic.Bool
->>>>>>> ecd340ff
 }
 
 func (bs *blockstore) HashOnRead(enabled bool) {
